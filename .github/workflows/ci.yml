name: CI

on:
  workflow_dispatch:
  pull_request:
  push:
    branches:
    - master


jobs:
  pre-commit:
    runs-on: ubuntu-latest
    steps:
    - uses: actions/checkout@v2
      with:
        fetch-depth: 0
<<<<<<< HEAD
    - uses: actions/setup-python@v4
      with:
        python-version: "3.x"
    - uses: pre-commit/action@v2.0.3
=======
    - uses: actions/setup-python@v3
    - uses: pre-commit/action@v3.0.0
>>>>>>> 054c6e68
      with:
        extra_args: --all-files --hook-stage manual

  checks:
    name: Check ${{ matrix.os }} 🐍 ${{ matrix.python-version }}
    runs-on: ${{ matrix.os }}
    strategy:
      fail-fast: false
      matrix:
        os: [ubuntu-latest]
        python-version: ["3.6", "3.8", "3.9", "3.10"]
        include:
          - {os: macos-latest, python-version: '3.6'}
          - {os: macos-latest, python-version: '3.10'}
          - {os: windows-latest, python-version: '3.7'}
          - {os: windows-latest, python-version: '3.9'}

    steps:
    - uses: actions/checkout@v2
      with:
        fetch-depth: 0

    - uses: actions/setup-python@v4
      with:
        python-version: ${{ matrix.python-version }}

    - name: Install package
      run: python -m pip install -e .[test]

    - name: Requirements list
      run: python -m pip list

    - name: Test package
      run: python -m pytest ./tests --doctest-modules --cov=src/particle --cov-report=xml

    - name: Test coverage with Codecov
      if: "runner.os != 'Windows' && matrix.python-version != 3.6 && matrix.python-version != 3.7"
      uses: codecov/codecov-action@v3

  notebooks:
    runs-on: ubuntu-latest

    steps:
    - uses: actions/checkout@v2
      with:
        fetch-depth: 0

    - uses: actions/setup-python@v4
      with:
        python-version: "3.x"

    - name: Install package
      run: python -m pip install -e .[test]

    - name: Install notebook requirements
      run: python -m pip install nbconvert jupyter_client ipykernel

    - name: Run the notebooks inplace
      run: jupyter nbconvert --execute --inplace notebooks/*.ipynb


  zipapp:
    name: ZipApp
    runs-on: ubuntu-latest
    steps:
    - uses: actions/checkout@v2
      with:
        fetch-depth: 0

    - uses: excitedleigh/setup-nox@main

    - name: Make ZipApp
      run: nox -s zipapp

    - uses: actions/upload-artifact@v3
      with:
        name: zipapp
        path: particle.pyz<|MERGE_RESOLUTION|>--- conflicted
+++ resolved
@@ -15,15 +15,10 @@
     - uses: actions/checkout@v2
       with:
         fetch-depth: 0
-<<<<<<< HEAD
     - uses: actions/setup-python@v4
       with:
         python-version: "3.x"
-    - uses: pre-commit/action@v2.0.3
-=======
-    - uses: actions/setup-python@v3
     - uses: pre-commit/action@v3.0.0
->>>>>>> 054c6e68
       with:
         extra_args: --all-files --hook-stage manual
 
