# -*- encoding: utf-8 -*-

from __future__ import absolute_import, division, print_function

# Python standard library
import operator
import os
import re
import csv
from copy import copy

from fractions import Fraction
from functools import reduce, total_ordering

# External dependencies
import attr

from .. import data
from ..pdgid import PDGID
from ..pdgid import is_valid
from .regex import getname, getdec

from .enums import (SpinType, Parity, Charge, Inv, Status,
                    Parity_undo, Parity_prog,
                    Charge_undo, Charge_prog, Charge_mapping)

from .utilities import programmatic_name, str_with_unc

class ParticleNotFound(RuntimeError):
    pass

class InvalidParticle(RuntimeError):
    pass

@total_ordering
@attr.s(slots=True, cmp=False, repr=False)
class Particle(object):
    'The Particle object class. Hold a series of properties for a particle.'
    pdgid = attr.ib(converter=PDGID)
    name = attr.ib()
    mass = attr.ib()
    width = attr.ib()
    anti = attr.ib(converter=Inv)  # Info about particle name for anti-particles

    rank = attr.ib(0)  # Next line is Isospin
    I = attr.ib(None)  # noqa: E741
    # J = attr.ib(None)  # Total angular momentum
    G = attr.ib(Parity.u, converter=Parity)  # Parity: '', +, -, or ?
    P = attr.ib(Parity.u, converter=Parity)  # Space parity
    C = attr.ib(Parity.u, converter=Parity)  # Charge conjugation parity
    # (B (just charge), F (add bar) , and '' (No change))
    quarks = attr.ib('', converter=str)
    status = attr.ib(Status.Nonexistant, converter=Status)
    latex = attr.ib('')
    mass_upper = attr.ib(0.0)
    mass_lower = attr.ib(0.0)
    width_upper = attr.ib(0.0)
    width_lower = attr.ib(0.0)

    def __repr__(self):
        return "<{self.__class__.__name__}: pdgid={pdgid}, fullname='{self!s}', mass={mass} MeV>".format(
            self=self, pdgid=int(self.pdgid),
            mass=str_with_unc(self.mass, self.mass_upper, self.mass_lower))
    _table = None # Loaded table of entries

    @classmethod
    def table(cls):
        """
        This accesses the internal particle data CSV table, loading it from the default location if needed.
        """
        if cls._table is None:
            cls.load_table()

        return cls._table

    @classmethod
    def load_table(cls, filename=None, append=False):
        """
        Load a particle data CSV table. Optionally append to the existing data already loaded if append=True.
        """
        if not append or cls._table is None:
            cls._table = []

        file_to_open = data.open_text(data, 'particle2018.csv') if filename is None else open(filename)

        with file_to_open as f:
            r = csv.DictReader(f)

            for v in r:
                value = int(v['ID'])
                name = v['Name']

                # Replace the previous value if appending
                if value in cls._table:
                    cls._table.remove(value)

                cls._table.append(cls(
                    pdgid=value,
                    mass=float(v['Mass']),
                    mass_upper=float(v['MassUpper']),
                    mass_lower=float(v['MassLower']),
                    width=float(v['Width']),
                    width_upper=float(v['WidthUpper']),
                    width_lower=float(v['WidthLower']),
                    I=v['I'],
                    G=int(v['G']),
                    P=int(v['P']),
                    C=int(v['C']),
                    anti=int(v['Anti']),
                    rank=int(v['Rank']),
                    status=int(v['Status']),
                    name=v['Name'],
                    quarks=v['Quarks'],
                    latex=v['Latex']))

    # The following __le__ and __eq__ needed for total ordering (sort, etc)

    def __le__(self, other):
        # Sort by absolute particle numbers
        # The positive one should come first
        if type(self) == type(other):
            return abs(int(self) - .25) < abs(int(other) - .25)

        # Comparison with anything else should produce normal comparisons.
        else:
            return int(self) < other

    def __eq__(self, other):
        try:
            return self.pdgid == other.pdgid
        except AttributeError:
            return self.pdgid == other

    # Only one particle can exist per PDGID number
    def __hash__(self):
        return hash(self.pdgid)


    # Integer == PDGID
    def __int__(self):
        return int(self.pdgid)

    # Shared with PDGID

    @property
    def J(self):
        'The total spin J quantum number.'
        return self.pdgid.J

    @property
    def L(self):
        'The orbital angular momentum L quantum number (None if not a meson).'
        return self.pdgid.L

    @property
    def S(self):
        'The spin S quantum number (None if not a meson).'
        return self.pdgid.S

    @property
    def charge(self):
       return self.three_charge / 3

    @property
    def three_charge(self):
        'The particle charge (integer * 3).'
        return Charge(self.pdgid.three_charge)


    @property
    def radius(self):
        'Particle radius, hard coded from the PDG data.'
        if abs(self.pdgid) in [411, 421, 431]:
            return 5.0
        else:
            return 1.5

    @property
    def bar(self):
        'Check to see if particle is inverted.'
        return self.pdgid < 0 and self.anti == Inv.Full

    @property
    def spin_type(self):  # -> SpinType:
        'Access the SpinType enum.'
        if self.J in [0, 1, 2]:
            J = int(self.J)

            if self.P == Parity.p:
                return (SpinType.Scalar, SpinType.Axial, SpinType.Tensor)[J]
            elif self.P == Parity.m:
                return (SpinType.PseudoScalar, SpinType.Vector, SpinType.PseudoTensor)[J]

        return SpinType.Unknown

    def invert(self):
        "Get the antiparticle."
        if self.anti == Inv.Full or (self.anti == Inv.Barless and self.three_charge != Parity.o):
            return self.from_pdgid(-self.pdgid)
        else:
            return copy(self)

    __neg__ = invert
    __invert__ = invert

    # Pretty descriptions

    def __str__(self):
        tilde = '~' if self.anti == Inv.Full and self.pdgid < 0 else ''
        # star = '*' if self.J == 1 else ''
        return self.name + tilde + Charge_undo[self.three_charge]

    fullname = property(__str__, doc='The nice name, with par and change added')

    def _repr_latex_(self):
        name = self.latex
        # name += "^{" +  Parity_undo[self.three_charge] + '}'
        return ("$" + name + '$') if self.latex else '?'

    def describe(self):
        'Make a nice high-density string for a particle\'s properties.'
        if self.pdgid == 0:
            return "Name: Unknown"

        val = """Name: {self.name:<10} ID: {self.pdgid:<12} Fullname: {self!s:<14} Latex: {latex}
Mass  = {mass} MeV
Width = {width} MeV
I (isospin)       = {self.I!s:<6} G (parity)        = {G:<5}  Q (charge)       = {Q}
J (total angular) = {self.J!s:<6} C (charge parity) = {C:<5}  P (space parity) = {P}
""".format(self=self,
           G=Parity_undo[self.G],
           C=Parity_undo[self.C],
           Q=Charge_undo[self.three_charge],
           P=Parity_undo[self.P],
           mass=str_with_unc(self.mass, self.mass_upper, self.mass_lower),
           width=str_with_unc(self.width, self.width_upper, self.width_lower) if self.width >= 0 else self.width,
           latex = self._repr_latex_())

        if self.spin_type != SpinType.Unknown:
            val += "    SpinType: {self.spin_type!s}\n".format(self=self)
        if self.quarks:
            val += "    Quarks: {self.quarks}\n".format(self=self)
        val += "    Antiparticle status: {self.anti.name} (antiparticle name: {iself.fullname})".format(self=self, iself=self.invert())
        # val += "    Radius: {self.radius} GeV".format(self=self)
        return val

    @property
    def programmatic_name(self):
        'This name could be used for a variable name.'
        name = self.name
        name += '_' + Charge_prog[self.three_charge]
        return programmatic_name(name)

    @property
    def html_name(self):
        'This is the name using HTML instead of LaTeX.'
        name = self.latex
        name = re.sub(r'\^\{(.*?)\}', r'<SUP>\1</SUP>', name)
        name = re.sub(r'\_\{(.*?)\}', r'<SUB>\1</SUB>', name)
        name = re.sub(r'\\mathrm\{(.*?)\}', r'\1', name)
        name = re.sub(r'\\left\[(.*?)\\right\]', r'[\1] ', name)
        name = name.replace(r'\pi', 'π').replace(r'\rho', 'ρ').replace(r'\omega', 'ω')
        name = re.sub(r'\\bar\{(.*?)\}', r'~\1', name)
        return name

    @classmethod
    def empty(cls):
        'Make a new empty particle.'
        return cls(0, 'Unknown', 0., 0., 0, Inv.Same)

    @classmethod
    def from_pdgid(cls, value):
        """
        Get a particle from a PDGID. Uses PDG data table.

        An exception is thrown if the input PDGID is invalid or if no matching PDGID is found.
        """
        if not is_valid(value):
            raise InvalidParticle("Input PDGID {0} is invalid!".format(value))
        table = cls.table()
        try:
            return table[table.index(value)]
        except ValueError:
            raise ParticleNotFound('Could not find PDGID {0}'.format(value))


    @classmethod
    def from_search_list(cls, name_s=None, latex_s=None, name_re=None, latex_re=None, particle=None, **search_terms):
        '''
        Search for a particle, returning a list of candidates.

        Terms are:
           name_s: A loose match (extra terms allowed) for Name
           name_re: A regular expression for Name
           latex_s: A loose match (extra terms allowed) for Latex
           latex_re: A regular expression for Latex
           particle: True/False, for particle/antiparticle

           Any other attribute: exact match for attribute value

        See also from_search, which throws an exception if the particle is not found or too many are found.
        '''

        for term in list(search_terms):
            if search_terms[term] is None:
                del search_terms[term]

        # Special case if nothing was passed
        if (not search_terms
            and particle is None
            and name_s is None
            and name_re is None
            and latex_s is None
            and latex_re is None):

            return []

        # If I is passed, make sure it is a string
        if not isinstance(search_terms.get('I', ''), str):
            search_terms['I'] = str(search_terms['I'])

        results = set()

        # Filter out values
        for item in cls.table():
            if particle is not None:
                if particle and int(item) < 0:
                    continue
                elif (not particle) and int(item) > 0:
                    continue

            passing = True
            for term in search_terms:
                if getattr(item, term) != search_terms[term]:
                    passing = False

            if not passing:
                continue

            if name_s is not None:
                if name_s not in item.name:
                    continue

            if name_re is not None:
                if not re.search(name_re, item.name):
                    continue

            if latex_s is not None:
                if not latex_s in item.latex:
                    continue

            if latex_re is not None:
                if not re.search(latex_re, item.latex):
                    continue

            results.add(item)

        return sorted(results)

    @classmethod
    def from_search(cls, **search_terms):
        '''
        Require that your search returns one and only one result.
        The method otherwise raises a ParticleNotFound or RuntimeError exception.

        See from_search_list for full listing of parameters.
        '''

        results = cls.from_search_list(**search_terms)

        if len(results) == 1:
            return results[0]
        elif len(results) == 0:
            raise ParticleNotFound('Did not find particle matching query: {}'.format(search_terms))
        else:
            raise RuntimeError("Found too many particles")

    @classmethod
    def from_dec(cls, name):
        'Get a particle from a DecFile style name - returns best match'

        mat = getdec.match(name)
        if mat is None:
            return cls.from_search(name=name)
        mat = mat.groupdict()

        return cls._from_group_dict_list(mat)[0]

    @classmethod
    def from_string(cls, name):
        'Get a particle from a PDG style name - returns best match'
        return cls.from_string_list(name)[0]


    @classmethod
    def from_string_list(cls, name):
        'Get a list of particle from a PDG style name'

        # Patch in common names
        if name == 'Upsilon':
            name = 'Upsilon(1S)'

        # Forcable override
        bar = False

        if '~' in name:
            name = name.replace('~','')
            bar = True

        mat = getname.match(name)
        if mat is None:
            return cls.from_search_list(name=name, particle=False if bar else None)
        mat = mat.groupdict()

        if bar:
            mat['bar'] = 'bar'

        try:
            return cls._from_group_dict_list(mat)
        except ParticleNotFound:
            return []

    @classmethod
    def _from_group_dict_list(cls, mat):

        #if '_' in mat['name']:
        #    mat['name'], mat['family'] = mat['name'].split('_')

        particle = False if mat['bar'] is not None else (True if mat['charge'] == '0' else None)

        fullname = mat['name']
        if mat['star']:
            fullname += '*'

        if mat['family']:
            fullname += '({mat[family]})'.format(mat=mat)
        if mat['state']:
            fullname += '({mat[state]})'.format(mat=mat)

        J = float(mat['state']) if mat['state'] is not None else None

        if mat['mass']:
            maxname = fullname + '({mat[mass]})'.format(mat=mat)
        else:
            maxname = fullname

        vals = cls.from_search_list(maxname,
                                    three_charge=Charge_mapping[mat['charge']],
                                    particle=particle,
                                    J=J)
        if not vals:
            vals = cls.from_search_list(fullname,
                                        three_charge=Charge_mapping[mat['charge']],
                                        particle=particle,
                                        J=J)

        if not vals:
            raise ParticleNotFound("Could not find particle {0} or {1}".format(maxname, fullname))

        if len(vals) > 1 and mat['mass'] is not None:
            vals = [val for val in vals if mat['mass'] in val.latex]

        if len(vals) > 1:
            vals = sorted(vals)

<<<<<<< HEAD
        return vals[0]
=======
        return vals
>>>>>>> 3e0f3ce4
<|MERGE_RESOLUTION|>--- conflicted
+++ resolved
@@ -463,8 +463,4 @@
         if len(vals) > 1:
             vals = sorted(vals)
 
-<<<<<<< HEAD
-        return vals[0]
-=======
         return vals
->>>>>>> 3e0f3ce4
