# Copyright (c) 2018-2022, Eduardo Rodrigues and Henry Schreiner.
#
# Distributed under the 3-clause BSD license, see accompanying file LICENSE
# or https://github.com/scikit-hep/particle for details.

<<<<<<< HEAD
from ..pdgid import PDGID
from . import data
=======
from .. import data
>>>>>>> 7a801250
from ..converters.bimap import BiMap
from ..pdgid import PDGID

LHCbName2PDGIDBiMap = BiMap(
    PDGID,
    str,
    converters=(int, str),
    filename=data.basepath / "pdgid_to_lhcbname.csv",
)
LHCbName2PDGIDBiMap.__doc__ = """
Bi-bidirectional map between PDG IDs and LHCb names.

Examples
--------
>>> name = LHCbName2PDGIDBiMap[PDGID(-531)]
>>> name
'B_s~0'

>>> pdgid = LHCbName2PDGIDBiMap['B_s~0']
>>> pdgid
<PDGID: -531>
"""<|MERGE_RESOLUTION|>--- conflicted
+++ resolved
@@ -3,12 +3,7 @@
 # Distributed under the 3-clause BSD license, see accompanying file LICENSE
 # or https://github.com/scikit-hep/particle for details.
 
-<<<<<<< HEAD
-from ..pdgid import PDGID
 from . import data
-=======
-from .. import data
->>>>>>> 7a801250
 from ..converters.bimap import BiMap
 from ..pdgid import PDGID
 
