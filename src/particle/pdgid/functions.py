--- conflicted
+++ resolved
@@ -132,15 +132,6 @@
     if 0 < int(_fundamental_id(pdgid)) <= 100:
         return False
     # Special IDs - K(L)0, ???, K(S)0
-<<<<<<< HEAD
-    if abspid(pdgid) in (130, 210, 310):
-        return True
-    # Special IDs - B(L)0, B(sL)0, B(H)0, B(sH)0
-    if abspid(pdgid) in (150, 350, 510, 530):
-        return True
-    # Special particles - reggeon, pomeron, odderon
-    if int(pdgid) in (110, 990, 9990):
-=======
     if abspid(pdgid) in {130, 210, 310}:
         return True
     # Special IDs - B(L)0, B(sL)0, B(H)0, B(sH)0
@@ -148,7 +139,6 @@
         return True
     # Special particles - reggeon, pomeron, odderon
     if int(pdgid) in {110, 990, 9990}:
->>>>>>> 6f3f9bf2
         return True
     if (
         _digit(pdgid, Location.Nj) > 0
@@ -179,19 +169,12 @@
 
     if _extra_bits(pdgid) > 0:
         return False
-<<<<<<< HEAD
-    if _fundamental_id(pdgid) in range(1, 101):
-        return False
-    # Old codes for diffractive p and n (MC usage)
-    if abspid(pdgid) in (2110, 2210):
-=======
 
     if 0 < _fundamental_id(pdgid) <= 100:
         return False
 
     # Old codes for diffractive p and n (MC usage)
     if abspid(pdgid) in {2110, 2210}:
->>>>>>> 6f3f9bf2
         return True
 
     if (
@@ -300,11 +283,7 @@
     if abspid(pdgid) == 24:  # W is the only SM gauge boson not its antiparticle
         return True
 
-<<<<<<< HEAD
-    return True if pdgid in range(21, 26) else False
-=======
     return True if 21 <= int(pdgid) <= 25 else False
->>>>>>> 6f3f9bf2
 
 
 def is_generator_specific(pdgid):
@@ -402,11 +381,7 @@
         return False
     if _digit(pdgid, Location.Nr) != 1:
         return False
-<<<<<<< HEAD
-    if _digit(pdgid, Location.Nl) not in (1, 2):
-=======
     if _digit(pdgid, Location.Nl) not in {1, 2}:
->>>>>>> 6f3f9bf2
         return False
     if _digit(pdgid, Location.Nq3) == 0:
         return False
@@ -507,18 +482,6 @@
     Based on the current list of defined particles/concepts
     in the PDG Monte Carlo Particle Numbering Scheme document.
     """
-<<<<<<< HEAD
-    fid = _fundamental_id(pdgid)  # always a positive number
-
-    # Check generator-specific PDGIDs
-    if fid in range(81, 101):
-        return True if fid in (82, 84, 85, 86, 87) else False
-
-    # Check PDGIDs from 1 to 79
-    _cp_conjugates = (21, 22, 23, 25, 32, 33, 35, 36, 39, 40, 43)
-    _unassigned = [9, 10, 19, 20, 26] + list(range(26,32)) + list(range(45,80))  # not in conversion.csv
-    if fid in range(1, 80) and fid not in _cp_conjugates:
-=======
     fid = _fundamental_id(pdgid)  # always a positive integer
 
     # Check generator-specific PDGIDs
@@ -531,7 +494,6 @@
         [9, 10, 19, 20, 26] + list(range(26, 32)) + list(range(45, 80))
     )  # not in conversion.csv
     if (1 <= fid <= 79) and fid not in _cp_conjugates:
->>>>>>> 6f3f9bf2
         return False if fid in _unassigned else True
 
     return False
@@ -775,11 +737,7 @@
         return 0 if js == 1 else 1
     elif nl == 1:
         return 1 if js == 1 else 0
-<<<<<<< HEAD
-    elif nl in (2, 3):
-=======
     elif nl in {2, 3}:
->>>>>>> 6f3f9bf2
         return 1 if js >= 3 else 0
     else:
         return 0
