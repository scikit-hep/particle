# Copyright (c) 2018-2023, Eduardo Rodrigues and Henry Schreiner.
#
# Distributed under the 3-clause BSD license, see accompanying file LICENSE
# or https://github.com/scikit-hep/particle for details.

"""
This is a conversion file, not part of the public API.

The default CSV files can be updated directly using the command:

    >>> python -m particle.particle.convert regenerate 2023 <version_number>    # doctest: +SKIP

A custom fwf file and LaTeX file can be converted into the CSV format using:

    >>> python -m particle.particle.convert extended output.csv file.fwf <version_number> latex.csv    # doctest: +SKIP

The command is typically

    >>> python -m particle.particle.convert extended output.csv src/particle/data/mass_width_2008.fwf <version_number>    # doctest: +SKIP

This file requires pandas. But most users will not need this file, as it only
converts PDG data files into the CSV file(s) the public API tools use. The tests
load some of these functions to verify the CSV files are in sync with the sources.

Internal usage
--------------

You can load a table from a classic "extended style" PDG table (only produced in 2008),
combined with one or more LaTeX files describing the pair (PDG ID, LaTeX name):

    >>> full_table = get_from_pdg_extended('particle/data/mass_width_2008.fwf',
    ...                                    ['particle/data/pdgid_to_latexname.csv'])

You can also read in a modern "standard" file (this will produce fewer columns):

    >>> ext_table = get_from_pdg_mcd('particle/data/mass_width_2023.mcd')

A utility is even provided to use the modern table to update the full table:

    >>> new_table = update_from_mcd(full_table, ext_table)

You can see what particles were missing from the full table if you want:

    >>> rem = set(ext_table.index) - set(full_table.index)
    >>> print(ext_table.loc[rem].sort_index())    # doctest: +SKIP

When you are done, you can save one or more of the tables:

    >>> full_table.to_csv('particle2008.csv', float_format='%.8g')

"""

from __future__ import annotations

import os
import warnings
from datetime import date
from io import StringIO
from pathlib import Path
from typing import Any, Callable, Iterable, TextIO, TypeVar

import numpy as np
import pandas as pd

from .. import data
from ..pdgid import PDGID, is_baryon
from ..typing import StringOrIO, Traversable
from .enums import (
    Charge,
    Charge_mapping,
    Inv,
    Inv_mapping,
    Parity,
    Parity_mapping,
    Status_mapping,
)

FILE_DIR = os.path.dirname(os.path.realpath(__file__))

__all__ = (
    "convert",
    "get_from_pdg_extended",
    "get_from_pdg_mcd",
    "get_from_latex",
    "update_from_mcd",
)


def __dir__() -> tuple[str, ...]:
    return __all__


def get_from_latex(filename: StringOrIO) -> pd.Series:
    """
    Produce a pandas series from a file with LaTeX mappings in itself.
    The CVS file format is the following: PDGID, ParticleLatexName.
    """
    latex_table = pd.read_csv(filename, index_col=0, comment="#")
    return latex_table.LATEXNAME


def filter_file(fileobject: StringOrIO) -> TextIO:
    """
    Open a file if not already a file-like object, and strip lines that start with *.
    Returns a new file-like object (StringIO instance).
    """

    if not hasattr(fileobject, "read"):
        assert isinstance(fileobject, str)
        with open(fileobject, encoding="utf-8") as f:
            return filter_file(f)

    assert not isinstance(fileobject, (str, Traversable))

    stream = StringIO()
    for line in fileobject:
        # We need to strip the unicode byte ordering if present before checking for *
        if not line.lstrip("\ufeff").lstrip().startswith("*"):
            stream.write(line)
    stream.seek(0)

    return stream


T = TypeVar("T")


def get_from_pdg_extended(
    filename: StringOrIO, latexes: Iterable[StringOrIO] = ()
) -> pd.DataFrame:
    """
    Read an "extended style" PDG data file (only produced in 2008), plus a list of LaTeX files,
    to produce a pandas DataFrame with particle information.

    Parameters
    ----------
    filename: string
        Input file name
    latexes: list
        A list of names of LaTeX files describing the pair (PDG ID, LaTeX name) in CSV format

    Example
    -------
    >>> full_table = get_from_pdg_extended('particle/data/mass_width_2008.fwf',
    ...                                    ['particle/data/pdgid_to_latexname.csv'])
    """

    # Read a file, plus a list of LaTeX files, to produce a pandas DataFrame with particle information
    def unmap(mapping: dict[str, T]) -> Callable[[str], T]:
        return lambda x: mapping[x.strip()]

    # Convert each column from text to appropriate data type
    PDG_converters = {
        "Charge": unmap(Charge_mapping),
        "G": unmap(Parity_mapping),
        "P": unmap(Parity_mapping),
        "C": unmap(Parity_mapping),
        "Anti": unmap(Inv_mapping),
        "Rank": lambda x: int(x.strip()) if x.strip() else 0,
        "ID": lambda x: int(x.strip()) if x.strip() else -1,
        "Status": unmap(Status_mapping),
        "Name": lambda x: x.strip(),
        "I": lambda x: x.strip(),
        "J": lambda x: x.strip(),
        "Quarks": lambda x: x.strip(),
    }

    with filter_file(filename) as file_object:
        # Read in the table, apply the converters, add names, ignore comments
        pdg_table = pd.read_csv(
            file_object,
            names="Mass,MassUpper,MassLower,Width,WidthUpper,WidthLower,I,G,J,P,C,Anti,"
            "ID,Charge,Rank,Status,Name,Quarks".split(","),
            converters=PDG_converters,
            comment="#",
        )

    # Read the LaTeX
    latex_series = pd.concat([get_from_latex(latex) for latex in latexes])

    # Filtering out non-particles (quarks, negative IDs)
    # pdg_table = pdg_table[pdg_table.Charge != Charge.u]
    pdg_table = pdg_table[pdg_table.ID >= 0]

    # PDG's ID should be the key to table
    pdg_table.set_index("ID", inplace=True)

    # Assign the positive values LaTeX names
    pdg_table = pdg_table.assign(Latex=latex_series)

    # Some post processing to produce inverted particles
    pdg_table_inv = pdg_table[
        (pdg_table.Anti == Inv.Barred)
        | (
            (pdg_table.Anti == Inv.ChargeInv)
            # Maybe add?    & (pdg_table.Charge != Charge.u)
            & (pdg_table.Charge != Charge.o)
        )
    ].copy()

    pdg_table_inv.index = -pdg_table_inv.index
    pdg_table_inv.Charge = -pdg_table_inv.Charge
    pdg_table_inv.Quarks = (
        pdg_table_inv.Quarks.str.swapcase()
        .str.replace("SQRT", "sqrt")
        .str.replace("P", "p")
        .str.replace("Q", "q")
        .str.replace("mAYBE NON", "Maybe non")
        .str.replace("X", "x")
        .str.replace("Y", "y")
    )

    # Parity flips for baryons
    def is_baryon_with_defined_parity(i: PDGID, p: Parity) -> bool:
        return is_baryon(i) and p != Parity.u

    pdg_table_inv["P"] = np.where(
        pdg_table_inv.reset_index().apply(
            lambda x: is_baryon_with_defined_parity(x["ID"], x["P"]), axis=1
        ),
        -pdg_table_inv["P"],
        pdg_table_inv["P"],
    )

    full_inversion = pdg_table_inv.Anti == Inv.Barred
    pdg_table_inv.Latex.where(
        ~full_inversion,
        pdg_table_inv.Latex.str.replace(
            r"^(\\mathrm{|)([a-zA-Z\\][a-zA-Z]*)", r"\1\\overline{\2}", regex=True
        ),
        inplace=True,
    )
    pdg_table_inv.Latex = (
        pdg_table_inv.Latex.str.replace(r"+", r"%", regex=False)
        .str.replace(r"-", r"+", regex=False)
        .str.replace(r"%", r"-", regex=False)
    )

    # Make a combined table with + and - ID numbers
    full = pd.concat([pdg_table, pdg_table_inv])

    # This will override any negative values
    full.Latex.update(latex_series)

    # These items are not very important - can be reconstructed from the PDG ID
    # TODO: maybe first check the consistency between what is read in and what the PDG ID provides (being maniac)?
    del full["J"]

    # Nice sorting
    sort_particles(full)

    # All the 'MassLower' and 'WidthLower' values should be absolute values
    # except for the special cases when they are equal to -1,
    # which flag experimental upper limits or badly known particles
    full.loc[full["MassLower"] != -1, "MassLower"] = abs(full["MassLower"])
    full.loc[full["WidthLower"] != -1, "WidthLower"] = abs(full["WidthLower"])

    # Return the table, making sure NaNs are just empty strings, and sort
    return full.fillna("")


def sort_particles(table: pd.DataFrame) -> None:
    "Sort a particle list table nicely"
    table["TmpVals"] = abs(table.index - 0.25)
    table.sort_values("TmpVals", inplace=True)
    del table["TmpVals"]


def get_from_pdg_mcd(filename: StringOrIO) -> pd.DataFrame:
    """
    Reads in a current-style PDG .mcd file (mass_width_2023.mcd file tested).

    Example
    -------
    >>> mcd_table = get_from_pdg_mcd('particle/data/mass_width_2023.mcd')
    """

    # The format here includes the space before a column
    # in the column - needed for bug in file alignment 2018
    #
    # Also, we can't use * as a comment char, since it is valid
    # in the particle names, as well!

    with filter_file(filename) as file_object:
        nar = pd.read_fwf(
            file_object,
            colspecs=(
                (0, 8),
                (8, 16),
                (16, 24),
                (24, 32),
                (32, 51),
                (51, 60),
                (60, 69),
                (69, 88),
                (88, 97),
                (97, 106),
                (106, 128),
            ),
            header=None,
            names=(
                "ID1",
                "ID2",
                "ID3",
                "ID4",
                "Mass",
                "MassUpper",
                "MassLower",
                "Width",
                "WidthUpper",
                "WidthLower",
                "NameCharge",
            ),
        )

        # Check for duplicates!
        duplicated_ids = (
            nar.duplicated(subset=["ID1"], keep=False) & nar["ID1"].notna()
            | nar.duplicated(subset=["ID2"], keep=False) & nar["ID2"].notna()
            | nar.duplicated(subset=["ID3"], keep=False) & nar["ID3"].notna()
            | nar.duplicated(subset=["ID4"], keep=False) & nar["ID4"].notna()
        )
        if nar[duplicated_ids].shape[0] > 0:
            print("DUPLICATES:\n", nar[duplicated_ids])  # noqa: T201
        assert (
            nar[duplicated_ids].shape[0] == 0
        ), f"Duplicate entries found in {filename} !"

    ds_list = []
    for i in range(4):
        name = f"ID{i + 1}"
        d = nar[~pd.isna(nar[name])].copy()
        d["ID"] = d[name].astype(int)
        nc = d.NameCharge.str.split(expand=True)
        d["Name"] = nc[0]
        abcd = nc[1].str.split(pat=",", n=4, expand=True)
        d["charge"] = abcd[i]
        d.set_index("ID", inplace=True)
        ds_list.append(d)

    ds = pd.concat(ds_list)
    del ds["NameCharge"], ds["ID1"], ds["ID2"], ds["ID3"], ds["ID4"]
    ds.sort_index(inplace=True)

    # This should be in MeV, not GeV, and absolute value
    for name in ("Mass", "MassUpper", "MassLower", "Width", "WidthUpper", "WidthLower"):
        ds[name] = abs(ds[name] * 1000)

    return ds


def update_from_mcd(
    full_table: pd.DataFrame, update_table: pd.DataFrame
) -> pd.DataFrame:
    """
    Update the full table (aka the PDG extended-style table) with the
    up-to-date information from the PDG .mcd file.

    Example
    -------
    >>> new_table = update_from_mcd('mass_width_2008.fwf', 'mass_width_2023.mcd')    # doctest: +SKIP
    """

    full_table = full_table.copy()
    full_table.update(update_table)
    update_table_neg = update_table.copy()
    update_table_neg.index = -update_table_neg.index
    full_table.update(update_table_neg)

    return full_table


def produce_files(
    particle2008: str | Path,  # noqa: ARG001
    particle2023: str | Path,
    version: str,
    year: str,
) -> None:
    "This produces listed output files from all input files."

    with data.basepath.joinpath("mass_width_2008.fwf").open() as fwf_f:  # noqa: SIM117
        with data.basepath.joinpath("pdgid_to_latexname.csv").open() as csv_f:
            full_table = get_from_pdg_extended(fwf_f, [csv_f])

    # Entries to remove, see comments in file mass_width_2008_ext.fwf:
    # 30221 - the f(0)(1370) since it was renumbered
    # 5132 and 5232 - the Xi_b baryons got their IDs swapped at some stage
    full_table.drop([30221, 5132, 5232], axis=0, inplace=True)

    # No longer write out the particle2008.csv file, which nobody should use
    # with open(particle2008, "w", newline="\n", encoding="utf-8") as f:
    # f.write(version_header(particle2008, version))
    # full_table.to_csv(f, float_format="%.12g")

    with data.basepath.joinpath("mass_width_" + year + ".mcd").open() as mcd_f:
        ext_table = get_from_pdg_mcd(mcd_f)

    with data.basepath.joinpath(
        "mass_width_2008_ext.fwf"
    ).open() as fwf_f, data.basepath.joinpath("pdgid_to_latexname.csv").open() as csv_f:
        addons = get_from_pdg_extended(fwf_f, [csv_f])

    # Only keep rows present in the .mcd file specified by year
    full_table = full_table[
        full_table.index.isin(ext_table.index) | full_table.index.isin(-ext_table.index)
    ]

    # Check it there are rows only present in the .mcd file specified by year,
    # in which case we need to update our curated files!
    ext_table_excl = pd.DataFrame(
        ext_table[
            ~(
                ext_table.index.isin(full_table.index)
                | ext_table.index.isin(addons.index)
            )
        ],
        columns=full_table.columns,
    )
    if len(ext_table_excl) > 0:
        mcd_year = "mass_width_" + year + ".mcd"
        warnings.warn(
            f"""{mcd_year!r} contains the following {len(ext_table_excl)} new entries:"
    {ext_table_excl.index.to_list()}
<<<<<<< HEAD
    Curation needs an update!""", stacklevel=1)
=======
    Curation needs an update!"""
        )
>>>>>>> f1ae4552

    full_table = pd.concat([full_table, addons])

    # Allow replacement of particles by the ext file
    full_table = full_table[~full_table.index.duplicated(keep="last")]

    sort_particles(full_table)

    new_table = update_from_mcd(full_table, ext_table)

    with open(particle2023, "w", newline="\n", encoding="utf-8") as f:
        f.write(version_header(str(particle2023), version))
        new_table.to_csv(f, float_format="%.12g")


def version_header(filename: str, version_number: str) -> str:
    filename = os.path.basename(filename)
    version = version_number  # version of CSV files
    today_date = date.isoformat(date.today())
    return f"# (c) Scikit-HEP project - Particle package data file - {filename} - version {version} - {today_date}\n"


def main(version: str, year: str) -> None:
    "Regenerate output files - run directly inside the package"
    master_dir = os.path.dirname(FILE_DIR)
    data_dir = os.path.join(master_dir, "data")
    particle2008 = os.path.join(data_dir, "particle2008.csv")
    particlenew = os.path.join(data_dir, "particle" + year + ".csv")

    produce_files(particle2008, particlenew, version, year)


def convert(version: str, output: str, fwf: str, latex: str | None = None) -> None:
    latexes: list[StringOrIO] = [data.basepath / "pdgid_to_latexname.csv"]
    if latex:
        latexes.append(latex)
    table = get_from_pdg_extended(fwf, latexes)

    with open(output, "w", newline="\n", encoding="utf-8") as f:
        f.write(version_header(output, version))
        table.to_csv(f, float_format="%.12g")


def run_regen(args: Any) -> None:
    main(args.version, args.year)


def run_convert(args: Any) -> None:
    convert(args.version, args.output, args.fwf, args.latex)


if __name__ == "__main__":
    from argparse import ArgumentParser, FileType

    parser = ArgumentParser()
    subparsers = parser.add_subparsers(help="Options (pick one)")
    subparsers.required = True
    subparsers.dest = "command"

    parser_regen = subparsers.add_parser(
        "regenerate", help="Regenerate the built in files from the built in names"
    )
    parser_regen.add_argument(
        "year", help="Year of file to read in/produce (2008 is always read/produced)"
    )
    parser_regen.add_argument(
        "version", help="Version of package CSV data files to be written in headers"
    )
    parser_regen.set_defaults(func=run_regen)

    parser_convert = subparsers.add_parser(
        "extended", help="Make a new file from extended inputs"
    )
    parser_convert.add_argument("output", help="Output file name")
    parser_convert.add_argument("fwf", help="Fixed width format extended file")
    parser_convert.add_argument(
        "version", help="Version of package CSV data files to be written in headers"
    )
    parser_convert.add_argument(
        "latex",
        type=FileType("r"),
        help="Optional Latex file with names",
        nargs="?",
        default=None,
    )
    parser_convert.set_defaults(func=run_convert)

    args_ = parser.parse_args()
    args_.func(args_)<|MERGE_RESOLUTION|>--- conflicted
+++ resolved
@@ -421,12 +421,7 @@
         warnings.warn(
             f"""{mcd_year!r} contains the following {len(ext_table_excl)} new entries:"
     {ext_table_excl.index.to_list()}
-<<<<<<< HEAD
     Curation needs an update!""", stacklevel=1)
-=======
-    Curation needs an update!"""
-        )
->>>>>>> f1ae4552
 
     full_table = pd.concat([full_table, addons])
 
