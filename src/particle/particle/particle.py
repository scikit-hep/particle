--- conflicted
+++ resolved
@@ -1172,16 +1172,11 @@
         )
 
     @classmethod
-<<<<<<< HEAD
     @deprecated(
         version="0.16.0",
         reason="This method is deprecated and will be removed from version 0.17.0. Use finditer or findall instead.",
     )
-    def from_string(cls, name):
-        # type: (str) -> Particle
-=======
     def from_string(cls: type[Self], name: str) -> Self:
->>>>>>> 017f296f
         "Get a particle from a PDG style name - returns the best match."
         matches = cls.from_string_list(name)
         if matches:
@@ -1189,16 +1184,11 @@
         raise ParticleNotFound(f"{name} not found in particle table")
 
     @classmethod
-<<<<<<< HEAD
     @deprecated(
         version="0.16.0",
         reason="This method is deprecated and will be removed from version 0.17.0. Use finditer or findall instead.",
     )
-    def from_string_list(cls, name):
-        # type: (str) -> List[Particle]
-=======
     def from_string_list(cls: type[Self], name: str) -> list[Self]:
->>>>>>> 017f296f
         "Get a list of particles from a PDG style name."
 
         # Forcible override
