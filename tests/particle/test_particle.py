--- conflicted
+++ resolved
@@ -34,22 +34,13 @@
 
 
 def test_lambda_style_search():
-<<<<<<< HEAD
-    particles = Particle.from_search_list(lambda p: p.pdg_name == 'p')
-=======
-    particles = Particle.findall(lambda p: p.pdgname == 'p')
->>>>>>> b433dc9e
+    particles = Particle.findall(lambda p: p.pdg_name == 'p')
     assert len(particles) == 2
     assert 2212 in particles
     assert -2212 in particles
 
-<<<<<<< HEAD
-    assert Particle.from_search(lambda p: p.pdg_name == 'p' and p > 0) == 2212
-    assert Particle.from_search(lambda p: p.pdg_name == 'p' and p < 0) == -2212
-=======
-    assert Particle.find(lambda p: p.pdgname == 'p' and p > 0) == 2212
-    assert Particle.find(lambda p: p.pdgname == 'p' and p < 0) == -2212
->>>>>>> b433dc9e
+    assert Particle.find(lambda p: p.pdg_name == 'p' and p > 0) == 2212
+    assert Particle.find(lambda p: p.pdg_name == 'p' and p < 0) == -2212
 
 
 def test_fuzzy_name_search():
@@ -59,11 +50,7 @@
 
 
 def test_keyword_style_search():
-<<<<<<< HEAD
-    particles = Particle.from_search_list(pdg_name = 'p')
-=======
-    particles = Particle.findall(pdgname = 'p')
->>>>>>> b433dc9e
+    particles = Particle.findall(pdg_name = 'p')
     assert len(particles) == 2
     assert 2212 in particles
     assert -2212 in particles
@@ -72,24 +59,15 @@
     assert len(particles) == 1
     assert 2212 in particles
 
-<<<<<<< HEAD
-    assert Particle.from_search(pdg_name = 'p', particle=True) == 2212
-    assert Particle.from_search(pdg_name = 'p', particle=False) == -2212
-=======
-    assert Particle.find(pdgname = 'p', particle=True) == 2212
-    assert Particle.find(pdgname = 'p', particle=False) == -2212
->>>>>>> b433dc9e
+    assert Particle.find(pdg_name = 'p', particle=True) == 2212
+    assert Particle.find(pdg_name = 'p', particle=False) == -2212
 
     assert Particle.find(name = 'p', particle=True) == 2212
     assert Particle.find(name = 'p~', particle=False) == -2212
 
 
 def test_keyword_lambda_style_search():
-<<<<<<< HEAD
-    particles = Particle.from_search_list(pdg_name = lambda x: 'p' == x)
-=======
-    particles = Particle.findall(pdgname = lambda x: 'p' == x)
->>>>>>> b433dc9e
+    particles = Particle.findall(pdg_name = lambda x: 'p' == x)
     assert len(particles) == 2
     assert 2212 in particles
     assert -2212 in particles
