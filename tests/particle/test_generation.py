--- conflicted
+++ resolved
@@ -43,13 +43,8 @@
 
 
 @pytest.mark.parametrize("filename", FILES)
-<<<<<<< HEAD
-def test_file_dup(filename):
+def test_csv_file_duplicates(filename):
     with data.basepath / filename as particle_data:
-=======
-def test_csv_file_duplicates(filename):
-    with data.open_text(data, filename) as particle_data:
->>>>>>> d08d9a65
         p = pd.read_csv(particle_data, comment="#")
 
     duplicates = {item for item, count in Counter(p.ID).items() if count > 1}
@@ -57,13 +52,8 @@
 
 
 @pytest.mark.parametrize("filename", FILES)
-<<<<<<< HEAD
-def test_file_has_latex(filename):
+def test_csv_file_has_latex(filename):
     with data.basepath / filename as particle_data:
-=======
-def test_csv_file_has_latex(filename):
-    with data.open_text(data, filename) as particle_data:
->>>>>>> d08d9a65
         p = pd.read_csv(particle_data, comment="#")
 
     assert p[p.Latex == ""].empty