# Licensed under a 3-clause BSD style license, see LICENSE.

from __future__ import division

import pytest

from particle.pdgid import is_valid
from particle.pdgid import is_lepton
from particle.pdgid import is_hadron
from particle.pdgid import is_meson
from particle.pdgid import is_baryon
from particle.pdgid import is_diquark
from particle.pdgid import is_nucleus
from particle.pdgid import is_pentaquark
from particle.pdgid import is_Rhadron
from particle.pdgid import is_Qball
from particle.pdgid import is_dyon
from particle.pdgid import is_SUSY
from particle.pdgid import has_down
from particle.pdgid import has_up
from particle.pdgid import has_strange
from particle.pdgid import has_charm
from particle.pdgid import has_bottom
from particle.pdgid import has_top
from particle.pdgid import has_fundamental_anti
from particle.pdgid import charge
from particle.pdgid import three_charge
from particle.pdgid import j_spin
from particle.pdgid import s_spin
from particle.pdgid import l_spin
from particle.pdgid import A
from particle.pdgid import Z


def test_charge(PDGIDs):
    assert charge(PDGIDs.Photon) == 0
    assert charge(PDGIDs.Gluon) == 0
    assert charge(PDGIDs.Electron) == -1
    assert charge(PDGIDs.AntiMuon) == +1
    assert charge(PDGIDs.JPsi) == 0
    assert charge(PDGIDs.Upsilon1S) == 0
    assert charge(PDGIDs.PiPlus) == +1
    assert charge(PDGIDs.KMinus) == -1
    assert charge(PDGIDs.D0) == 0
    assert charge(PDGIDs.DPlus) == +1
    assert charge(PDGIDs.DsPlus) == +1
    assert charge(PDGIDs.B0) == 0
    assert charge(PDGIDs.Bs) == 0
    assert charge(PDGIDs.BcPlus) == +1
    assert charge(PDGIDs.Proton) == +1
    assert charge(PDGIDs.LcPlus) == +1
    assert charge(PDGIDs.Lb) == 0
    assert charge(PDGIDs.DD1) == -2/3
    assert charge(PDGIDs.SD0) == -2/3
    assert charge(PDGIDs.Invalid1) == None
    assert charge(PDGIDs.Invalid2) == None


def test_three_charge(PDGIDs):
    assert three_charge(PDGIDs.Photon) == 0
    assert three_charge(PDGIDs.Electron) == -3
    assert three_charge(PDGIDs.JPsi) == 0
    assert three_charge(PDGIDs.Upsilon1S) == 0
    assert three_charge(PDGIDs.KMinus) == -3
    assert three_charge(PDGIDs.D0) == 0
    assert three_charge(PDGIDs.Proton) == +3
    assert three_charge(PDGIDs.LcPlus) == +3
    assert three_charge(PDGIDs.Lb) == 0
    assert three_charge(PDGIDs.DD1) == -2
    assert three_charge(PDGIDs.SD0) == -2
    assert three_charge(PDGIDs.Invalid1) == None
    assert three_charge(PDGIDs.Invalid2) == None


def test_is_valid(PDGIDs):
    assert is_valid(PDGIDs.Photon) == True
    assert is_valid(PDGIDs.Gluon) == True
    assert is_valid(PDGIDs.Electron) == True
    assert is_valid(PDGIDs.AntiMuon) == True
    assert is_valid(PDGIDs.JPsi) == True
    assert is_valid(PDGIDs.Upsilon1S) == True
    assert is_valid(PDGIDs.PiPlus) == True
    assert is_valid(PDGIDs.KMinus) == True
    assert is_valid(PDGIDs.D0) == True
    assert is_valid(PDGIDs.DPlus) == True
    assert is_valid(PDGIDs.DsPlus) == True
    assert is_valid(PDGIDs.B0) == True
    assert is_valid(PDGIDs.Bs) == True
    assert is_valid(PDGIDs.BcPlus) == True
    assert is_valid(PDGIDs.Proton) == True
    assert is_valid(PDGIDs.LcPlus) == True
    assert is_valid(PDGIDs.Lb) == True
    assert is_valid(PDGIDs.DD1) == True
    assert is_valid(PDGIDs.SD0) == True
    assert is_valid(PDGIDs.Invalid1) == False
    assert is_valid(PDGIDs.Invalid2) == False


def test_is_lepton(PDGIDs):
    _leptons = (PDGIDs.Electron, PDGIDs.Positron, PDGIDs.Muon, PDGIDs.AntiMuon, PDGIDs.Tau, PDGIDs.TauPrime, PDGIDs.Nu_e, PDGIDs.NuBar_tau)
    _non_leptons = [ id for id in PDGIDs if id not in _leptons ]
    for id in _leptons: assert is_lepton(id) == True
    for id in _non_leptons: assert is_lepton(id) == False


def test_is_meson(PDGIDs):
    _mesons = (PDGIDs.JPsi, PDGIDs.Psi2S, PDGIDs.Upsilon1S, PDGIDs.Upsilon4S,
               PDGIDs.Pi0, PDGIDs.PiPlus, PDGIDs.A0Plus980, PDGIDs.KL, PDGIDs.KS, PDGIDs.KMinus, PDGIDs.phi, PDGIDs.Omega,
               PDGIDs.D0, PDGIDs.DPlus, PDGIDs.DsPlus,
               PDGIDs.B0, PDGIDs.BPlus, PDGIDs.Bs, PDGIDs.BcPlus,
               PDGIDs.T0,
               PDGIDs.Reggeon, PDGIDs.Pomeron, PDGIDs.Odderon,
               PDGIDs.RPlus_TTildeDbar, PDGIDs.R0_GTildeG)
    _non_mesons = [ id for id in PDGIDs if id not in _mesons ]
    for id in _mesons: assert is_meson(id) == True
    for id in _non_mesons: assert is_meson(id) == False
<<<<<<< HEAD
    #
    #
    _baryons = (PDGIDs.Proton, PDGIDs.AntiNeutron, PDGIDs.Lambda, PDGIDs.Sigma0, PDGIDs.SigmaPlus, PDGIDs.SigmaMinus, PDGIDs.Xi0,  PDGIDs.XiPlus,PDGIDs.OmegaMinus,
                PDGIDs.LcPlus,
=======


def test_is_baryon(PDGIDs):
    _baryons = (PDGIDs.Proton, PDGIDs.AntiNeutron, PDGIDs.Lambda, PDGIDs.Sigma0, PDGIDs.SigmaPlus, PDGIDs.SigmaMinus, PDGIDs.Xi0,  PDGIDs.AntiXiMinus,PDGIDs.OmegaMinus,
                PDGIDs.LcPlus, PDGIDs.AntiOmega_ccc,
>>>>>>> 8729957e
                PDGIDs.Lb,
                PDGIDs.LtPlus,
                PDGIDs.RPlusPlus_GTildeUUU,
                PDGIDs.UCbarCUDPentaquark, PDGIDs.AntiUCbarCUDPentaquark)
    _non_baryons = [ id for id in PDGIDs if id not in _baryons ]
    for id in _baryons: assert is_baryon(id) == True
    for id in _non_baryons: assert is_baryon(id) == False


def test_is_hadron(PDGIDs):
    for id in PDGIDs:
        assert is_hadron(id) == ( is_meson(id) or is_baryon(id) )


def test_is_diquark(PDGIDs):
    _diquarks = (PDGIDs.DD1, PDGIDs.SD0)
    _non_diquarks = [ id for id in PDGIDs if id not in _diquarks ]
    for id in _diquarks: assert is_diquark(id) == True
    for id in _non_diquarks: assert is_diquark(id) == False


def test_is_pentaquark(PDGIDs):
    _pentaquarks = (PDGIDs.UCbarCUDPentaquark, PDGIDs.AntiUCbarCUDPentaquark)
    _non_pentaquarks = [ id for id in PDGIDs if id not in _pentaquarks ]
    assert is_pentaquark(PDGIDs.UCbarCUDPentaquark) == True
    assert is_pentaquark(PDGIDs.AntiUCbarCUDPentaquark) == True
    for id in _non_pentaquarks: assert is_pentaquark(id) == False


def test_is_nucleus(PDGIDs):
    _nuclei = (PDGIDs.Proton, PDGIDs.HydrogenNucleus, PDGIDs.Carbon12)
    _non_nuclei = [ id for id in PDGIDs if id not in _nuclei ]
    for id in _nuclei: assert is_nucleus(id) == True
    for id in _non_nuclei: assert is_nucleus(id) == False


def test_is_Rhadron(PDGIDs):
    _Rhadrons = (PDGIDs.RPlus_TTildeDbar, PDGIDs.R0_GTildeG, PDGIDs.RPlusPlus_GTildeUUU)
    _non_Rhadrons = [ id for id in PDGIDs if id not in _Rhadrons ]
    for id in _Rhadrons: assert is_Rhadron(id) == True
    for id in _non_Rhadrons: assert is_Rhadron(id) == False


def test_is_SUSY(PDGIDs):
    _susy = (PDGIDs.Gluino, PDGIDs.Gravitino, PDGIDs.STildeL, PDGIDs.CTildeR)
    _non_susy = [ id for id in PDGIDs if id not in _susy ]
    for id in _susy: assert is_SUSY(id) == True
    for id in _non_susy: assert is_SUSY(id) == False

def test_has_down(PDGIDs):
    assert has_down(PDGIDs.Photon) == False
    assert has_down(PDGIDs.Gluon) == False
    assert has_down(PDGIDs.Electron) == False
    assert has_down(PDGIDs.AntiMuon) == False
    assert has_down(PDGIDs.JPsi) == False
    assert has_down(PDGIDs.Upsilon1S) == False
    assert has_down(PDGIDs.PiPlus) == True
    assert has_down(PDGIDs.KMinus) == False
    assert has_down(PDGIDs.D0) == False
    assert has_down(PDGIDs.DPlus) == True
    assert has_down(PDGIDs.DsPlus) == False
    assert has_down(PDGIDs.B0) == True
    assert has_down(PDGIDs.Bs) == False
    assert has_down(PDGIDs.BcPlus) == False
    assert has_down(PDGIDs.Proton) == True
    assert has_down(PDGIDs.LcPlus) == True
    assert has_down(PDGIDs.Lb) == True
    assert has_down(PDGIDs.DD1) == True
    assert has_down(PDGIDs.SD0) == True
    assert has_down(PDGIDs.Invalid1) == False
    assert has_down(PDGIDs.Invalid2) == False


def test_has_up(PDGIDs):
    assert has_up(PDGIDs.Photon) == False
    assert has_up(PDGIDs.Gluon) == False
    assert has_up(PDGIDs.Electron) == False
    assert has_up(PDGIDs.AntiMuon) == False
    assert has_up(PDGIDs.JPsi) == False
    assert has_up(PDGIDs.Upsilon1S) == False
    assert has_up(PDGIDs.PiPlus) == True
    assert has_up(PDGIDs.KMinus) == True
    assert has_up(PDGIDs.D0) == True
    assert has_up(PDGIDs.DPlus) == False
    assert has_up(PDGIDs.DsPlus) == False
    assert has_up(PDGIDs.B0) == False
    assert has_up(PDGIDs.Bs) == False
    assert has_up(PDGIDs.BcPlus) == False
    assert has_up(PDGIDs.Proton) == True
    assert has_up(PDGIDs.LcPlus) == True
    assert has_up(PDGIDs.Lb) == True
    assert has_up(PDGIDs.DD1) == False
    assert has_up(PDGIDs.SD0) == False
    assert has_up(PDGIDs.Invalid1) == False
    assert has_up(PDGIDs.Invalid2) == False


def test_has_strange(PDGIDs):
    assert has_strange(PDGIDs.Photon) == False
    assert has_strange(PDGIDs.Gluon) == False
    assert has_strange(PDGIDs.Electron) == False
    assert has_strange(PDGIDs.AntiMuon) == False
    assert has_strange(PDGIDs.JPsi) == False
    assert has_strange(PDGIDs.Upsilon1S) == False
    assert has_strange(PDGIDs.PiPlus) == False
    assert has_strange(PDGIDs.KMinus) == True
    assert has_strange(PDGIDs.D0) == False
    assert has_strange(PDGIDs.DPlus) == False
    assert has_strange(PDGIDs.DsPlus) == True
    assert has_strange(PDGIDs.B0) == False
    assert has_strange(PDGIDs.Bs) == True
    assert has_strange(PDGIDs.BcPlus) == False
    assert has_strange(PDGIDs.Proton) == False
    assert has_strange(PDGIDs.LcPlus) == False
    assert has_strange(PDGIDs.Lb) == False
    assert has_strange(PDGIDs.DD1) == False
    assert has_strange(PDGIDs.SD0) == True
    assert has_strange(PDGIDs.Invalid1) == False
    assert has_strange(PDGIDs.Invalid2) == False


def test_has_charm(PDGIDs):
    _with_charm_content = (PDGIDs.JPsi, PDGIDs.Psi2S,
                           PDGIDs.D0, PDGIDs.DPlus, PDGIDs.DsPlus,
                           PDGIDs.BcPlus,
                           PDGIDs.LcPlus, PDGIDs.AntiOmega_ccc,
                           PDGIDs.UCbarCUDPentaquark, PDGIDs.AntiUCbarCUDPentaquark)
    _without_charm_content = [ id for id in PDGIDs if id not in _with_charm_content ]
    for id in _with_charm_content: assert has_charm(id) == True
    for id in _without_charm_content: assert has_charm(id) == False


def test_has_bottom(PDGIDs):
    _with_bottom_content = (PDGIDs.Upsilon1S, PDGIDs.Upsilon4S,
                            PDGIDs.B0, PDGIDs.BPlus, PDGIDs.Bs, PDGIDs.BcPlus,
                            PDGIDs.Lb)
    _without_bottom_content = [ id for id in PDGIDs if id not in _with_bottom_content ]
    for id in _with_bottom_content: assert has_bottom(id) == True
    for id in _without_bottom_content: assert has_bottom(id) == False


def test_has_top(PDGIDs):
    assert has_top(PDGIDs.T0) == True
    assert has_top(PDGIDs.LtPlus) == True
    _no_top = [ id for id in PDGIDs if id not in (PDGIDs.T0, PDGIDs.LtPlus) ]  # top quark should also return has_top(6)==False !
    for id in _no_top: assert has_top(id) == False


def test_has_fundamental_anti(PDGIDs):
    # Particles that are "fundamental" and not their own antiparticle
    _yep = (PDGIDs.WMinus,
            PDGIDs.Electron, PDGIDs.Positron, PDGIDs.Muon, PDGIDs.AntiMuon, PDGIDs.Tau, PDGIDs.TauPrime,
            PDGIDs.Nu_e, PDGIDs.NuBar_tau,
            PDGIDs.DQuark, PDGIDs.UQuark, PDGIDs.SQuark, PDGIDs.CQuark, PDGIDs.BQuark, PDGIDs.TQuark, PDGIDs.BPrimeQuark, PDGIDs.TPrimeQuark,
            PDGIDs.STildeL, PDGIDs.CTildeR)
    _nope = [ id for id in PDGIDs if id not in _yep ]
    for id in _yep: assert has_fundamental_anti(id) == True
    for id in _nope: assert has_fundamental_anti(id) == False


def test_j_spin(PDGIDs):
    # TODO:  test special particles, supersymmetric particles, R-hadrons, di-quarks, nuclei and pentaquarks
    _J_eq_0 = (PDGIDs.Pi0, PDGIDs.PiPlus, PDGIDs.A0Plus980, PDGIDs.KL, PDGIDs.KS, PDGIDs.KMinus,
               PDGIDs.D0, PDGIDs.DPlus, PDGIDs.DsPlus,
               PDGIDs.B0, PDGIDs.BPlus, PDGIDs.Bs, PDGIDs.BcPlus,
               PDGIDs.T0)
    _J_eq_1 = (PDGIDs.Gluon, PDGIDs.Photon, PDGIDs.Z0,
               PDGIDs.JPsi, PDGIDs.Psi2S, PDGIDs.Upsilon1S, PDGIDs.Upsilon4S)
    _J_eq_1over2 = (PDGIDs.Electron, PDGIDs.Positron, PDGIDs.Muon, PDGIDs.AntiMuon, PDGIDs.Tau,
                    PDGIDs.Nu_e, PDGIDs.NuBar_tau,
                    PDGIDs.DQuark, PDGIDs.UQuark, PDGIDs.SQuark, PDGIDs.CQuark, PDGIDs.BQuark, PDGIDs.TQuark,
                    PDGIDs.Proton, PDGIDs.AntiNeutron, PDGIDs.Lambda, PDGIDs.Sigma0, PDGIDs.SigmaPlus, PDGIDs.SigmaMinus, PDGIDs.Xi0, PDGIDs.AntiXiMinus,
                    PDGIDs.LcPlus,
                    PDGIDs.Lb,
                    PDGIDs.LtPlus,
                    PDGIDs.STildeL, PDGIDs.CTildeR)
    _J_eq_3over2 = (PDGIDs.OmegaMinus, PDGIDs.AntiOmega_ccc)
    _invalid_pdgids = (PDGIDs.Invalid1, PDGIDs.Invalid2)
    # cases not dealt with in the code, where None is returned
    _J_eq_None= (PDGIDs.TauPrime,
                 PDGIDs.BPrimeQuark, PDGIDs.TPrimeQuark)
    for id in _J_eq_0: assert j_spin(id) == 1
    for id in _J_eq_1: assert j_spin(id) == 3
    for id in _J_eq_1over2: assert j_spin(id) == 2
    for id in _J_eq_3over2: assert j_spin(id) == 4
    for id in _invalid_pdgids: assert j_spin(id) == None
    for id in _J_eq_None: assert j_spin(id) == None


def test_s_spin(PDGIDs):
    pass


def test_l_spin(PDGIDs):
    pass


def test_A(PDGIDs):
    _nuclei = { PDGIDs.Proton: 1,
                PDGIDs.HydrogenNucleus: 1,
                PDGIDs.Carbon12: 12
                }
    _non_nuclei = [ id for id in PDGIDs if id not in _nuclei.keys() ]
    for id, a in _nuclei.items(): assert A(id) == a
    for id in _non_nuclei: assert A(id) == None


def test_Z(PDGIDs):
    _nuclei = { PDGIDs.Proton: 1,
                PDGIDs.HydrogenNucleus: 1,
                PDGIDs.Carbon12: 6
                }
    _non_nuclei = [ id for id in PDGIDs if id not in _nuclei.keys() ]
    for id, z in _nuclei.items(): assert Z(id) == z
    for id in _non_nuclei: assert Z(id) == None<|MERGE_RESOLUTION|>--- conflicted
+++ resolved
@@ -114,18 +114,11 @@
     _non_mesons = [ id for id in PDGIDs if id not in _mesons ]
     for id in _mesons: assert is_meson(id) == True
     for id in _non_mesons: assert is_meson(id) == False
-<<<<<<< HEAD
-    #
-    #
-    _baryons = (PDGIDs.Proton, PDGIDs.AntiNeutron, PDGIDs.Lambda, PDGIDs.Sigma0, PDGIDs.SigmaPlus, PDGIDs.SigmaMinus, PDGIDs.Xi0,  PDGIDs.XiPlus,PDGIDs.OmegaMinus,
-                PDGIDs.LcPlus,
-=======
 
 
 def test_is_baryon(PDGIDs):
     _baryons = (PDGIDs.Proton, PDGIDs.AntiNeutron, PDGIDs.Lambda, PDGIDs.Sigma0, PDGIDs.SigmaPlus, PDGIDs.SigmaMinus, PDGIDs.Xi0,  PDGIDs.AntiXiMinus,PDGIDs.OmegaMinus,
-                PDGIDs.LcPlus, PDGIDs.AntiOmega_ccc,
->>>>>>> 8729957e
+                PDGIDs.LcPlus,
                 PDGIDs.Lb,
                 PDGIDs.LtPlus,
                 PDGIDs.RPlusPlus_GTildeUUU,
